import torch
import torch.distributions as D
import math

from ortho.basis_functions import (
    smooth_exponential_basis_fasshauer,
    smooth_exponential_eigenvalues_fasshauer,
    Basis,
    RandomFourierFeatureBasis,
)
from mercergp.kernels import MercerKernel, RandomFourierFeaturesKernel
import matplotlib.pyplot as plt


class HilbertSpaceElement:
    """
    A class representing an element of  Hilbert space.
    That is, for a given basis and set of coefficients, instances of this class
    represent functions that belong to the corresponding Hilbert space.

    This is useful when producing Mercer Gaussian Processes.
    """

    def __init__(self, basis, coefficients: torch.Tensor):
        self.basis = basis
        self.coefficients = coefficients
        self.order = len(coefficients)
        return

    def __call__(self, x):
        """
        Evaluates the Hilbert Space element at the given inputs x.
        """
        return torch.inner(self.coefficients, self.basis(x)).squeeze()

    def get_order(self) -> int:
        """
        Getter method for recalling the order of the model; i.e. the bandwidth
        of the kernel whose reproducing space this is an element of.
        """
        return self.order

    def get_coefficients(self):
        """
        Getter method for recalling the coefficients that this Hilbert Space
        element this is comprised of.
        """
        return self.coefficients


class MercerGP:
    """
    A class representing a Mercer Gaussian Process.
    """

    def __init__(
        self,
        basis: Basis,
        order: int,
        dim: int,
        kernel: MercerKernel,
        mean_function=lambda x: torch.zeros(x.shape),
    ):
        """
        : param basis: a Basis class instance
        : param order:  integer describing the maximum order of the kernel
                        truncation
        :param dim: an integer describing the dimension of the model
        : param kernel: a MercerKernel instance
        : param mean_function: a callable representing the
                            prior mean function for the GP.

        Note on the mean_function callable:
        Because it is feasible that the mean function might not be expressed
        as an element of the Hilbert space, we treat it as a direct callable
        function rather than a set of coefficients for the functions in the
        same space.
        """
        self.basis = basis
        self.order = order
        self.kernel = kernel
        self.dim = dim

        # data placeholders
        self.x = torch.Tensor([])
        self.y = torch.Tensor([])

        # stored as a closure - see dosctring
        self.mean_function = mean_function
        self.posterior_coefficients = torch.zeros(self.order)
        return

    def add_data(self, x, y):
        """
        Adds observation data for the given MercerGP.

        :param x: the inputs
        :param y: the outputs
        """
        # add the inputs and alter the coefficients
        self.x = torch.cat([self.x, x])
        self.y = torch.cat([self.y, y])
        self.posterior_coefficients = self._calculate_posterior_coefficients()
        return

    def set_data(self, x, y):
        """
        Replaces observation data for the given MercerGP.

        :param x: the inputs
        :param y: the outputs
        """
        self.x = x
        self.y = y
        self.posterior_coefficients = self._calculate_posterior_coefficients()

    def get_inputs(self):
        """
        Getter method for recalling the inputs that have been passed to the
        MercerGP.
        """
        return self.x

    def get_targets(self):
        """
        Getter method for recalling the outputs that have been passed to the
        MercerGP.

        Note that this returns the raw targets, rather than processed outputs
        including the mean function m(x).
        For that, MercerGP.get_posterior_mean(x) may be more relevant.
        """
        return self.y

    def get_outputs(self):
        """
        outputs the data added to the MercerGP minus the mean function
        at the inputs, for correct construction of the coefficients.
        """
        return self.y - self.mean_function(self.get_inputs())

    def get_posterior_mean(self) -> HilbertSpaceElement:
        """
        Returns the posterior mean function.
        """
        return MercerGPSample(
            self.basis, self.posterior_coefficients, self.mean_function
        )

    def get_order(self) -> int:
        return self.order

    def gen_gp(self) -> HilbertSpaceElement:
        """
        Returns a MercerGPSample object representing the sampled Gaussian
        process. It does this by having on it the basis functions and the set
        coefficients.
        """
        # return a MercerGPSample
        return MercerGPSample(
            self.basis,
            self._get_sample_coefficients() + self.posterior_coefficients,
            self.mean_function,
        )

    def _calculate_posterior_coefficients(self) -> torch.Tensor:
        """
        Returns the non-random coefficients for the posterior mean according
        to the kernel as added to the Gaussian process, and under the data
        passed to the Mercer Gaussian process. This will be zeroes for no
        targets

        That is, these are the posterior mean coefficients related to
        (y-m)'(K(x, x) + σ^2I)^{-1}
        """
        interim_matrix = self.kernel.get_interim_matrix_inverse(self.x)
        ksi = self.kernel.get_ksi(self.x)

        posterior_coefficients = torch.einsum(
            "jm, mn -> jn", interim_matrix, ksi.t()
        )
        these_outputs = self.get_outputs()
        result = torch.einsum(
            "i..., ji -> j", these_outputs, posterior_coefficients
        )
        return result

    def _get_sample_coefficients(self) -> torch.Tensor:
        """
        Returns random coefficients for a sample according to the kernel.

        Combined with posterior coefficients, these are used to produce a GP
        sample.
        """
        mean = torch.zeros([self.order])
        variance = self.kernel.get_interim_matrix_inverse(self.x)
        # variance = torch.diag(self.kernel.get_eigenvalues())

        if (variance != torch.abs(variance)).all():
            raise ValueError(
                "Error: some elements of the covariance matrix are negative."
            )

        normal_rv = (
            torch.distributions.MultivariateNormal(
                loc=mean, covariance_matrix=variance
            )
            .sample([1])
            .squeeze()
        )
        return normal_rv

    def set_posterior_coefficients(self, coefficients):
        self.posterior_coefficients = coefficients


class RFFGP(MercerGP):
    """
    A class representing a Gaussian process
    using Random Fourier Features.
    """

    def __init__(
        self,
        order,
        dim,
        spectral_distribution,
        mean_function=lambda x: torch.zeros(x.shape),
    ):
        basis = RandomFourierFeatureBasis(dim, order)
        kernel = RandomFourierFeaturesKernel(order, spectral_distribution, dim)
        super().__init__(basis, order, dim, kernel, mean_function)
        return

    def _get_sample_coefficients(self):
        """
        Generates the sample coefficients for a given sample gp."""
        variance = torch.eye(self.order)
        normal_rv = (
            torch.distributions.Normal(
                loc=torch.zeros(self.order), scale=torch.ones(self.order)
            )
            .sample()
            .squeeze()
        )
        return normal_rv

<<<<<<< HEAD
=======

class SmoothExponentialRFFGP(RFFGP):
    def __init__(
        self, order, dim, mean_function=lambda x: torch.zeros(x.shape)
    ):
        spectral_distribution = D.Normal(0.0, 1.0)
        super().__init__(order, dim, spectral_distribution, mean_function)
        return

>>>>>>> 8d8e3289

class MercerGPSample(HilbertSpaceElement):
    """
    Subclassing the HilbertSpaceElement,
    this adds a passed mean function so as to represent a GP sample function.
    """

    def __init__(self, basis, coefficients, mean_function):
        """
        Modifies the super init to store the mean function callable
        """
        super().__init__(basis, coefficients)
        self.mean_function = mean_function
        return

    def __call__(self, x):
        """
        Adds the mean function evaluation to the MercerGPSample
        """
        return super().__call__(x) + self.mean_function(x)


class HermiteMercerGPSample(MercerGPSample):
    """
    Subclassing the MercerGPSample,
    this represents specifically a sample from a MercerGP with a truncated
    smooth exponential kernel via the use of the Mercer kernel representation.
    """

    def __init__(
        self,
        coefficients,
        dim,
        params,
        mean_function,
        mean_function_derivative,
    ):
        se_basis = Basis(
            smooth_exponential_basis_fasshauer, dim, len(coefficients), params
        )

        derivative_se_basis = Basis(
            smooth_exponential_basis_fasshauer,
            dim,
            len(coefficients) + 1,
            params,
        )

        super().__init__(se_basis, coefficients, mean_function)

        # prepare the derivative function for when necessary
        # dfc_2 "grabs" the basis functions starting with order 1 rather than
        # order 0
        # breakpoint()
        dfc = (
            torch.cat((torch.Tensor([0]), self.coefficients))
            * torch.sqrt((torch.linspace(0, self.order, self.order + 1)))
            * math.sqrt(2)
        )

        self.df_second_gp = HilbertSpaceElement(derivative_se_basis, dfc)

        self.mean_function_derivative = mean_function_derivative
        return

    def derivative(self, x):
        """
        Returns the derivative of this sample, evaluated at x.

        The MercerGPSample, if using the smooth exponential basis,
        is able to produce its own derivative. This may also be true for
        the Chebyshev ones as well.

        The sample derivative is written:

            x f(x) - ∑_i (β_i + λ_i) φ_{i+1}(x) √(2i + 2)

        where f(x) is the same GP. This second term is a GP with m+1
        basis functions, and a 0 coefficient in the beginning

        Variable names here follow the notation in Daskalakis, Dellaportas
        and Panos (2020)
        Here, a, b and e correspond as follows:
            a: the precision parameter for the measure
            b: the beta parameter: = (1 + (2 \frac{e}{a})^2)^0.25
            e: the length-scale parameter
        """

        # get constant coefficients α, β
        a = self.basis.get_params()["precision_parameter"]
        b = self.basis.get_params()["ard_parameter"]
        c = torch.sqrt(a ** 2 + 2 * a * b)
        first_term_coefficient = c + a
        first_term = (
            2 * x * first_term_coefficient * (self(x) - self.mean_function(x))
        )
        second_term_coefficient = torch.sqrt(2 * c)
        second_term = second_term_coefficient * self.df_second_gp(x)
        third_term = self.mean_function_derivative(x)
        return first_term - second_term + third_term


class HermiteMercerGP(MercerGP):
    """
    A Mercer Gaussian process using a truncated smooth exponential kernel
    according to the Mercer kernel formulation.
    """

    def __init__(
        self,
        order: int,
        dim: int,
        kernel: MercerKernel,
        mean_function=lambda x: torch.zeros(x.shape),
        mean_function_derivative=lambda x: torch.zeros(x.shape),
    ):
        """
        Initialises the Hermite mercer GP by constructing the basis functions
        and the derivative of the mean function.

        :param order: the number of functions to use in the kernel; i.e.,
                      the bandwidth
        :param dim: the dimension of the model. Only really feasible with
                    relatively low numbers due to the exponential behaviour of
                    the tensor product.
        """

        se_basis = Basis(
            smooth_exponential_basis_fasshauer, dim, order, kernel.get_params()
        )

        super().__init__(se_basis, order, dim, kernel, mean_function)

        self.mean_function_derivative = mean_function_derivative
        return

    def gen_gp(self):
        """
        Returns a HermiteMercerGPSample, which is a function with random
        coefficients on the basis functions.
        """
        sample_coefficients = self._get_sample_coefficients()
        # sample_coefficients = torch.zeros(sample_coefficients.shape)
        return HermiteMercerGPSample(
            sample_coefficients + self._calculate_posterior_coefficients(),
            self.dim,
            self.kernel.get_params(),
            self.mean_function,
            self.mean_function_derivative,
        )

    def get_posterior_mean(self) -> HilbertSpaceElement:
        """
        Returns the posterior mean function.
        """
        return HermiteMercerGPSample(
            self._calculate_posterior_coefficients(),
            self.dim,
            self.kernel.get_params(),
            self.mean_function,
            self.mean_function_derivative,
        )


if __name__ == "__main__":
    """ """
    # parameters for the test
    sample_size = 300

    # build a mercer kernel
    order = 10  # degree of approximation
    dim = 1

    # set up the arguments
    l_se = torch.Tensor([[2]])
    sigma_se = torch.Tensor([3])
    sigma_e = torch.Tensor([1])
    epsilon = torch.Tensor([1])
    mercer_args = {
        "ard_parameter": l_se,
        "variance_parameter": sigma_se,
        "noise_parameter": sigma_e,
        "precision_parameter": epsilon,
    }

    eigenvalues = smooth_exponential_eigenvalues_fasshauer(order, mercer_args)
    basis = Basis(smooth_exponential_basis_fasshauer, 1, order, mercer_args)
    test_kernel = MercerKernel(order, basis, eigenvalues, mercer_args)

    # build the Mercer kernel examples
    dist = torch.distributions.Normal(loc=0, scale=epsilon)
    inputs = dist.sample([sample_size])
    basis(inputs)
    gram = test_kernel(inputs, inputs) + epsilon * torch.eye(sample_size)

    a = 1
    b = 2
    c = 3

    def data_func(x):
        return a * x ** 2 + b * x + x

    data_points = data_func(inputs) + torch.distributions.Normal(0, 1).sample(
        inputs.shape
    )

    # build a standard kernel for comparison
    # show the two kernels for comparison. They're close!
    # create pseudodata for training purposes
    mercer_gp = MercerGP(basis, order, dim, test_kernel)
    mercer_gp.add_data(inputs, data_points)

    # test the inverse
    # inv_1 = test_kernel.kernel_inverse(inputs)
    # inv_3 = torch.inverse(test_kernel(inputs, inputs))
    test_points = torch.linspace(-2, 2, 100)  # .unsqueeze(1)
    test_sample = mercer_gp.gen_gp()  # the problem!
    test_mean = mercer_gp.get_posterior_mean()

    # GP sample
    plt.plot(
        test_points.flatten().numpy(),
        test_sample(test_points).flatten().numpy(),
    )
    # GP mean
    plt.plot(
        test_points.flatten().numpy(),
        test_mean(test_points).flatten().numpy(),
    )
    # true function
    plt.plot(
        test_points.flatten().numpy(), data_func(test_points).flatten().numpy()
    )
    # input/output points
    plt.scatter(inputs, data_points, marker="+")
    plt.show()<|MERGE_RESOLUTION|>--- conflicted
+++ resolved
@@ -245,8 +245,6 @@
         )
         return normal_rv
 
-<<<<<<< HEAD
-=======
 
 class SmoothExponentialRFFGP(RFFGP):
     def __init__(
@@ -256,7 +254,6 @@
         super().__init__(order, dim, spectral_distribution, mean_function)
         return
 
->>>>>>> 8d8e3289
 
 class MercerGPSample(HilbertSpaceElement):
     """
